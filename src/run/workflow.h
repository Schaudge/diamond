--- conflicted
+++ resolved
@@ -48,17 +48,6 @@
 void run(const Options &options);
 
 }
-<<<<<<< HEAD
-
-namespace Cluster {
-
-void run();
-
 }
 
-}
-=======
-}
-
-#endif
->>>>>>> 2e4bb108
+#endif