--- conflicted
+++ resolved
@@ -48,10 +48,4 @@
 void run(const Options &options);
 
 }
-<<<<<<< HEAD
-}
-
-#endif
-=======
-}
->>>>>>> a0a9cd37
+}