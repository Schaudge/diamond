--- conflicted
+++ resolved
@@ -157,17 +157,14 @@
 	const Metadata &metadata,
 	const Options &options)
 {
-<<<<<<< HEAD
-	const Parameters params(db_file.ref_header.sequences, db_file.ref_header.letters);
 	auto P = Parallelizer::get();
-=======
+
 	const Parameters params {
 		db_file.ref_header.sequences,
 		db_file.ref_header.letters,
 		config.gapped_filter_evalue1,
 		config.gapped_filter_evalue
 	};
->>>>>>> dc781eca
 
 	task_timer timer("Building query seed set");
 	if (query_chunk == 0)
