--- conflicted
+++ resolved
@@ -257,12 +257,7 @@
 	query_aligned.insert(query_aligned.end(), query_ids::get().get_length(), false);
 	if(config.query_memory)
 		Extension::memory = new Extension::Memory(query_ids::get().get_length());
-<<<<<<< HEAD
 	db_file.set_seqinfo_ptr(0);
-	Chunk chunk;
-=======
-	db_file.rewind();
->>>>>>> d70fd82b
 	bool mp_last_chunk = false;
 
 	log_rss();
@@ -375,12 +370,8 @@
 				wip->pop(buf);
 
 				ReferenceDictionary::get().clear_block_instances();
-<<<<<<< HEAD
-				for (const auto& f : tmp_file_names) {
-=======
 				ReferenceDictionary::get().remove_temporary_files(query_chunk, current_ref_block);
 				for (auto f : tmp_file_names) {
->>>>>>> d70fd82b
 					std::remove(f.c_str());
 				}
 
@@ -410,13 +401,9 @@
 		ReferenceDictionary::get().clear();
 }
 
-<<<<<<< HEAD
 
 
 void master_thread(SequenceFile *db_file, task_timer &total_timer, Metadata &metadata, const Options &options)
-=======
-void master_thread(DatabaseFile *db_file, task_timer &total_timer, Metadata &metadata, const Options &options)
->>>>>>> d70fd82b
 {
 	if (config.multiprocessing && config.mp_recover) {
 		const size_t max_assumed_query_chunks = 65536;
