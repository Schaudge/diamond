/****
DIAMOND protein aligner
Copyright (C) 2013-2020 Max Planck Society for the Advancement of Science e.V.
                        Benjamin Buchfink
                        Eberhard Karls Universitaet Tuebingen
						
Code developed by Benjamin Buchfink <benjamin.buchfink@tue.mpg.de>

This program is free software: you can redistribute it and/or modify
it under the terms of the GNU General Public License as published by
the Free Software Foundation, either version 3 of the License, or
(at your option) any later version.

This program is distributed in the hope that it will be useful,
but WITHOUT ANY WARRANTY; without even the implied warranty of
MERCHANTABILITY or FITNESS FOR A PARTICULAR PURPOSE.  See the
GNU General Public License for more details.

You should have received a copy of the GNU General Public License
along with this program.  If not, see <http://www.gnu.org/licenses/>.
****/

#pragma once
#include <vector>
#include <string>
#include <iostream>
#include <string.h>
#include <stdint.h>
#include <limits.h>
#include "../util/io/serializer.h"
#include "../util/io/input_file.h"
#include "../util/io/text_input_file.h"
#include "../data/seed_histogram.h"
#include "sequence_set.h"
#include "metadata.h"

using std::vector;
using std::string;

struct ReferenceHeader
{
	ReferenceHeader() :
		magic_number(MAGIC_NUMBER),
		build(Const::build_version),
		db_version(current_db_version),
		sequences(0),
		letters(0)
	{ }
	uint64_t magic_number;
	uint32_t build, db_version;
	uint64_t sequences, letters, pos_array_offset;
	enum { current_db_version = 3 };
	static constexpr uint64_t MAGIC_NUMBER = 0x24af8a415ee186dllu;
	friend InputFile& operator>>(InputFile& file, ReferenceHeader& h);
};

struct ReferenceHeader2
{
	ReferenceHeader2():
		taxon_array_offset(0),
		taxon_array_size(0),
		taxon_nodes_offset(0),
		taxon_names_offset(0)
	{
		memset(hash, 0, sizeof(hash));
	}
	char hash[16];
	uint64_t taxon_array_offset, taxon_array_size, taxon_nodes_offset, taxon_names_offset;

	friend Serializer& operator<<(Serializer &s, const ReferenceHeader2 &h);
	friend Deserializer& operator>>(Deserializer &d, ReferenceHeader2 &h);
};

struct Database_format_exception : public std::exception
{
	virtual const char* what() const throw()
	{ return "Database file is not a DIAMOND database."; }
};


struct Chunk
{
	Chunk() : i(0), offset(0), n_seqs(0)
	{}
	Chunk(size_t i_, size_t offset_, size_t n_seqs_): i(i_), offset(offset_), n_seqs(n_seqs_)
	{}
	size_t i;
	size_t offset;
	size_t n_seqs;
};


struct DatabaseFile : public InputFile
{

	DatabaseFile(const string &file_name);
	DatabaseFile(TempFile &tmp_file);
	static void read_header(InputFile &stream, ReferenceHeader &header);
	static DatabaseFile* auto_create_from_fasta();
	static bool is_diamond_db(const string &file_name);
	void rewind();

	void create_partition(size_t max_letters);
	void create_partition_balanced(size_t max_letters);
	void create_partition_fixednumber(size_t n);

	void save_partition(const string & partition_file_name, const string & annotation = "");
	void load_partition(const string & partition_file_name);
	void clear_partition();
	size_t get_n_partition_chunks();

	bool load_seqs(vector<unsigned> &block_to_database_id, size_t max_letters, Sequence_set **dst_seq, String_set<char, 0> **dst_id, bool load_ids = true, const vector<bool> *filter = NULL, const bool fetch_seqs = true, const Chunk & chunk = Chunk());

	void get_seq();
	void read_seq(string &id, vector<Letter> &seq);
	bool has_taxon_id_lists();
	bool has_taxon_nodes();
	bool has_taxon_scientific_names();
	void close();
	void seek_seq(size_t i);
	size_t tell_seq() const;
	void seek_direct();

	enum { min_build_required = 74, MIN_DB_VERSION = 2 };

	bool temporary;
	size_t pos_array_offset;
	ReferenceHeader ref_header;
	ReferenceHeader2 header2;

	struct Partition
	{
		Partition() : max_letters(0), n_seqs_total(0)
		{}

		size_t max_letters;
		size_t n_seqs_total;
		vector<Chunk> chunks;
	};
	Partition partition;

private:
	void init();

};

void make_db(TempFile **tmp_out = nullptr, TextInputFile *input_file = nullptr);

struct ref_seqs
{
	static const Sequence_set& get()
	{ return *data_; }
	static Sequence_set& get_nc()
	{ return *data_; }
	static Sequence_set *data_;
};

struct ref_ids
{
	static const String_set<char, 0>& get()
	{ return *data_; }
	static String_set<char, 0> *data_;
};

extern Partitioned_histogram ref_hst;
extern unsigned current_ref_block;
extern bool blocked_processing;

inline size_t max_id_len(const String_set<char, 0> &ids)
{
	size_t max (0);
	for(size_t i=0;i<ids.get_length(); ++i)
		max = std::max(max, find_first_of(ids[i], Const::id_delimiters));
	return max;
}

inline vector<string> seq_titles(const char *title)
{
	return tokenize(title, "\1");
}

<<<<<<< HEAD
Chunk to_chunk(const string & line);
string to_string(const Chunk & c);

#endif /* REFERENCE_H_ */
=======
static inline bool long_subject_offsets() {
	return ref_seqs::get().raw_len() > (size_t)std::numeric_limits<uint32_t>::max();
}
>>>>>>> dc781eca
<|MERGE_RESOLUTION|>--- conflicted
+++ resolved
@@ -3,7 +3,7 @@
 Copyright (C) 2013-2020 Max Planck Society for the Advancement of Science e.V.
                         Benjamin Buchfink
                         Eberhard Karls Universitaet Tuebingen
-						
+
 Code developed by Benjamin Buchfink <benjamin.buchfink@tue.mpg.de>
 
 This program is free software: you can redistribute it and/or modify
@@ -179,13 +179,9 @@
 	return tokenize(title, "\1");
 }
 
-<<<<<<< HEAD
 Chunk to_chunk(const string & line);
 string to_string(const Chunk & c);
 
-#endif /* REFERENCE_H_ */
-=======
 static inline bool long_subject_offsets() {
 	return ref_seqs::get().raw_len() > (size_t)std::numeric_limits<uint32_t>::max();
-}
->>>>>>> dc781eca
+}