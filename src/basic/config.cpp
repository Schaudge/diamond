/****
DIAMOND protein aligner
Copyright (C) 2013-2019 Benjamin Buchfink <buchfink@gmail.com>

This program is free software: you can redistribute it and/or modify
it under the terms of the GNU General Public License as published by
the Free Software Foundation, either version 3 of the License, or
(at your option) any later version.

This program is distributed in the hope that it will be useful,
but WITHOUT ANY WARRANTY; without even the implied warranty of
MERCHANTABILITY or FITNESS FOR A PARTICULAR PURPOSE.  See the
GNU General Public License for more details.

You should have received a copy of the GNU General Public License
along with this program.  If not, see <http://www.gnu.org/licenses/>.
****/

#include <memory>
#include <cstdlib>
#include <sys/stat.h>
#include "../util/command_line_parser.h"
#include "config.h"
#include "../util/util.h"
#include "../util/log_stream.h"
#include "../basic/value.h"
#include "score_matrix.h"
#include "../util/system.h"
#include "reduction.h"
#include "shape_config.h"
#include "../util/io/temp_file.h"
#include "../basic/match.h"
#include "../basic/translate.h"
#include "../dp/dp.h"
#include "masking.h"
#include "../util/system/system.h"
#include "../util/simd.h"
#include "../util/parallel/multiprocessing.h"

using namespace std;

Config config;

Config::Config(int argc, const char **argv, bool check_io)
{
	Command_line_parser parser;
	parser.add_command("makedb", "Build DIAMOND database from a FASTA file")
		.add_command("blastp", "Align amino acid query sequences against a protein reference database")
		.add_command("blastx", "Align DNA query sequences against a protein reference database")
		.add_command("view", "View DIAMOND alignment archive (DAA) formatted file")
		.add_command("help", "Produce help message")
		.add_command("version", "Display version information")
		.add_command("getseq", "Retrieve sequences from a DIAMOND database file")
		.add_command("benchmark", "")
		.add_command("random-seqs", "")
		.add_command("compare", "")
		.add_command("sort", "")
		.add_command("roc", "")
		.add_command("dbstat", "")
		.add_command("modelsim", "")
		.add_command("match-file-stat", "")
		.add_command("model-seqs", "")
		.add_command("opt", "")
		.add_command("mask", "")
		.add_command("fastq2fasta", "")
		.add_command("dbinfo", "Print information about a DIAMOND database file")
		.add_command("test-extra", "")
		.add_command("test-io", "")
		.add_command("db-annot-stats", "")
		.add_command("read-sim", "")
		.add_command("info", "")
		.add_command("seed-stat", "")
		.add_command("smith-waterman", "")
		.add_command("cluster", "")
		.add_command("translate", "")
		.add_command("filter-blasttab", "")
		.add_command("show-cbs", "")
		.add_command("simulate-seqs", "")
		.add_command("split", "")
		.add_command("upgma", "")
		.add_command("upgmamc", "")
		.add_command("test", "")
		.add_command("reverse", "")
		.add_command("compute-medoids", "")
		.add_command("mutate", "")
		.add_command("merge-tsv", "");

	Options_group general("General options");
	general.add()
		("threads", 'p', "number of CPU threads", threads_)
		("db", 'd', "database file", database)
		("out", 'o', "output file", output_file)
		("outfmt", 'f', "output format\n\
\t0   = BLAST pairwise\n\
\t5   = BLAST XML\n\
\t6   = BLAST tabular\n\
\t100 = DIAMOND alignment archive (DAA)\n\
\t101 = SAM\n\n\
\tValue 6 may be followed by a space-separated list of these keywords:\n\n\
\tqseqid means Query Seq - id\n\
\tqlen means Query sequence length\n\
\tsseqid means Subject Seq - id\n\
\tsallseqid means All subject Seq - id(s), separated by a ';'\n\
\tslen means Subject sequence length\n\
\tqstart means Start of alignment in query\n\
\tqend means End of alignment in query\n\
\tsstart means Start of alignment in subject\n\
\tsend means End of alignment in subject\n\
\tqseq means Aligned part of query sequence\n\
\tfull_qseq means Query sequence\n\
\tsseq means Aligned part of subject sequence\n\
\tfull_sseq means Subject sequence\n\
\tevalue means Expect value\n\
\tbitscore means Bit score\n\
\tscore means Raw score\n\
\tlength means Alignment length\n\
\tpident means Percentage of identical matches\n\
\tnident means Number of identical matches\n\
\tmismatch means Number of mismatches\n\
\tpositive means Number of positive - scoring matches\n\
\tgapopen means Number of gap openings\n\
\tgaps means Total number of gaps\n\
\tppos means Percentage of positive - scoring matches\n\
\tqframe means Query frame\n\
\tbtop means Blast traceback operations(BTOP)\n\
\tcigar means CIGAR string\n\
\tstaxids means unique Subject Taxonomy ID(s), separated by a ';' (in numerical order)\n\
\tsscinames means unique Subject Scientific Name(s), separated by a ';'\n\
\tsskingdoms means unique Subject Super Kingdom(s), separated by a ';'\n\
\tskingdoms means unique Subject Kingdom(s), separated by a ';'\n\
\tsphylums means unique Subject Phylum(s), separated by a ';'\n\
\tstitle means Subject Title\n\
\tsalltitles means All Subject Title(s), separated by a '<>'\n\
\tqcovhsp means Query Coverage Per HSP\n\
\tscovhsp means Subject Coverage Per HSP\n\
\tqtitle means Query title\n\
\tqqual means Query quality values for the aligned part of the query\n\
\tfull_qqual means Query quality values\n\
\tqstrand means Query strand\n\
\n\tDefault: qseqid sseqid pident length mismatch gapopen qstart qend sstart send evalue bitscore", output_format)
("verbose", 'v', "verbose console output", verbose)
("log", 0, "enable debug log", debug_log)
("quiet", 0, "disable console output", quiet)
("header", 0, "Write header lines to blast tabular format.", output_header);

	Options_group makedb("Makedb options");
	makedb.add()
		("in", 0, "input reference file in FASTA format", input_ref_file);

	Options_group aligner("Aligner options");
	aligner.add()
		("query", 'q', "input query file", query_file)
		("strand", 0, "query strands to search (both/minus/plus)", query_strands, string("both"))
		("un", 0, "file for unaligned queries", unaligned)
		("al", 0, "file or aligned queries", aligned_file)
		("unfmt", 0, "format of unaligned query file (fasta/fastq)", unfmt, string("fasta"))
		("alfmt", 0, "format of aligned query file (fasta/fastq)", alfmt, string("fasta"))
		("unal", 0, "report unaligned queries (0=no, 1=yes)", report_unaligned, -1)
		("max-target-seqs", 'k', "maximum number of target sequences to report alignments for", max_alignments, uint64_t(25))
		("top", 0, "report alignments within this percentage range of top alignment score (overrides --max-target-seqs)", toppercent, 100.0)
		("range-culling", 0, "restrict hit culling to overlapping query ranges", query_range_culling)
		("compress", 0, "compression for output files (0=none, 1=gzip)", compression)
		("evalue", 'e', "maximum e-value to report alignments (default=0.001)", max_evalue, 0.001)
		("min-score", 0, "minimum bit score to report alignments (overrides e-value setting)", min_bit_score)
		("id", 0, "minimum identity% to report an alignment", min_id)
		("query-cover", 0, "minimum query cover% to report an alignment", query_cover)
		("subject-cover", 0, "minimum subject cover% to report an alignment", subject_cover)
		("sensitive", 0, "enable sensitive mode (default: fast)", mode_sensitive)
		("more-sensitive", 0, "enable more sensitive mode (default: fast)", mode_more_sensitive)
		("block-size", 'b', "sequence block size in billions of letters (default=2.0)", chunk_size)
		("index-chunks", 'c', "number of chunks for index processing", lowmem)
		("tmpdir", 't', "directory for temporary files", tmpdir)
		("parallel-tmpdir", 0, "directory for temporary files used by multiprocessing", parallel_tmpdir)
		("gapopen", 0, "gap open penalty", gap_open, -1)
		("gapextend", 0, "gap extension penalty", gap_extend, -1)
		("frameshift", 'F', "frame shift penalty (default=disabled)", frame_shift)
		("long-reads", 0, "short for --range-culling --top 10 -F 15", long_reads)
		("matrix", 0, "score matrix for protein alignment (default=BLOSUM62)", matrix, string("blosum62"))
		("custom-matrix", 0, "file containing custom scoring matrix", matrix_file)
		("lambda", 0, "lambda parameter for custom matrix", lambda)
		("K", 0, "K parameter for custom matrix", K)
		("comp-based-stats", 0, "enable composition based statistics (0/1=default)", comp_based_stats, 1u)
		("masking", 0, "enable masking of low complexity regions (0/1=default)", masking, 1)
		//("seg", 0, "enable SEG masking of queries (yes/no)", seg)
		("query-gencode", 0, "genetic code to use to translate query (see user manual)", query_gencode, 1u)
		("salltitles", 0, "include full subject titles in DAA file", salltitles)
		("sallseqid", 0, "include all subject ids in DAA file", sallseqid)
		("no-self-hits", 0, "suppress reporting of identical self hits", no_self_hits)
		("taxonmap", 0, "protein accession to taxid mapping file", prot_accession2taxid)
		("taxonnodes", 0, "taxonomy nodes.dmp from NCBI", nodesdmp)
		("taxonnames", 0, "taxonomy names.dmp from NCBI", namesdmp)
		("taxonlist", 0, "restrict search to list of taxon ids (comma-separated)", taxonlist)
		("taxon-exclude", 0, "exclude list of taxon ids (comma-separated)", taxon_exclude);

	Options_group advanced("Advanced options");
	advanced.add()
		("algo", 0, "Seed search algorithm (0=double-indexed/1=query-indexed)", algo, -1)
		("bin", 0, "number of query bins for seed search", query_bins, 16u)
		("min-orf", 'l', "ignore translated sequences without an open reading frame of at least this length", run_len)
		("freq-sd", 0, "number of standard deviations for ignoring frequent seeds", freq_sd, 0.0)
		("id2", 0, "minimum number of identities for stage 1 hit", min_identities)
		("window", 'w', "window size for local hit search", window)
		("xdrop", 'x', "xdrop for ungapped alignment", ungapped_xdrop, 12.3)
		("ungapped-score", 0, "minimum alignment score to continue local extension", min_ungapped_score)
		("hit-band", 0, "band for hit verification", hit_band)
		("hit-score", 0, "minimum score to keep a tentative alignment", min_hit_score)
		("gapped-xdrop", 'X', "xdrop for gapped alignment in bits", gapped_xdrop, 20)
		("band", 0, "band for dynamic programming computation", padding)
		("shapes", 's', "number of seed shapes (0 = all available)", shapes)
		("shape-mask", 0, "seed shapes", shape_mask)
		("multiprocessing", 0, "enable distributed-memory parallel processing", multiprocessing)
		("rank-ratio", 0, "include subjects within this ratio of last hit (stage 1)", rank_ratio, -1.0)
		("rank-ratio2", 0, "include subjects within this ratio of last hit (stage 2)", rank_ratio2, -1.0)
		("max-hsps", 0, "maximum number of HSPs per subject sequence to save for each query", max_hsps, 0u)
		("culling-overlap", 0, "minimum range overlap with higher scoring hit to delete a hit (0.5)", inner_culling_overlap, 50.0)
		("taxon-k", 0, "maximum number of targets to report per species", taxon_k, (uint64_t)0)
		("range-cover", 0, "percentage of query range to be covered for hit culling (default=50)", query_range_cover, 50.0)
		("dbsize", 0, "effective database size (in letters)", db_size)
		("no-auto-append", 0, "disable auto appending of DAA and DMND file extensions", no_auto_append)
		("xml-blord-format", 0, "Use gnl|BL_ORD_ID| style format in XML output", xml_blord_format)
		("stop-match-score", 0, "Set the match score of stop codons against each other.", stop_match_score, 1)
		("tantan-minMaskProb", 0, "minimum repeat probability for masking (0.9)", tantan_minMaskProb, 0.9)
		("file-buffer-size", 0, "file buffer size in bytes (67108864)", file_buffer_size, (size_t)67108864);

	Options_group view_options("View options");
	view_options.add()
		("daa", 'a', "DIAMOND alignment archive (DAA) file", daa_file)
		("forwardonly", 0, "only show alignments of forward strand", forwardonly);

	Options_group getseq_options("Getseq options");
	getseq_options.add()
		("seq", 0, "Sequence numbers to display.", seq_no);

	Options_group hidden_options("");
	hidden_options.add()
		("extend-all", 0, "extend all seed hits", extend_all)
		("local-align", 0, "Local alignment algorithm", local_align_mode, 0u)
		("slow-search", 0, "", slow_search)
		("ht", 0, "", ht_mode)
		("old-freq", 0, "", old_freq)
		("match1", 0, "", match_file1)
		("match2", 0, "", match_file2)
		("max-hits", 'C', "maximum number of hits to consider for one seed", hit_cap)
		("seed-freq", 0, "maximum seed frequency", max_seed_freq, -15.0)
		("space-penalty", 0, "", space_penalty, 0.5)
		("reverse", 0, "", reverse)
		("neighborhood-score", 0, "", neighborhood_score)
		("seed-weight", 'w', "", seed_weight, 7u)
		("very-sensitive", 0, "", mode_very_sensitive)
		("idl", 0, "", id_left)
		("idr", 0, "", id_right)
		("idn", 0, "", id_n)
		("bmatch", 0, "", bmatch)
		("bmismatch", 0, "", bmismatch)
		("bcutoff", 0, "", bcutoff)
		("ants", 0, "", n_ants, uint64_t(100))
		("rho", 0, "", rho, 0.99)
		("p_best", 0, "", p_best, 0.05)
		("d_exp", 0, "", d_exp, 1.0)
		("d_new", 0, "", d_new, 1.0)
		("score-estimate-factor", 0, "", score_estimate_factor, 0.0)
		("diag-min-estimate", 0, "", diag_min_estimate, 17)
		("qfilt", 0, "", qfilt)
		("sfilt", 0, "", sfilt)
		("path-cutoff", 0, "", path_cutoff, 0.92)
		("sw", 0, "", use_smith_waterman)
		("superblock", 0, "", superblock, 128)
		("max-cells", 0, "", max_cells, 10000000u)
		("load-balancing", 0, "", load_balancing, (unsigned)Config::query_parallel)
		("br", 0, "", benchmark_ranking)
		("log-query", 0, "", log_query)
		("log-subject", 0, "", log_subject)
		("palign", 0, "", threads_align)
		("score-ratio", 0, "", score_ratio, 0.9)
		("fetch-size", 0, "trace point fetch size", fetch_size, 4096u)
		("target-fetch-size", 0, "number of target sequences to fetch for seed extension", target_fetch_size, 4u)
		("small-query", 0, "", small_query)
		("hashed-seeds", 0, "", hashed_seeds)
		("rank-factor", 0, "", rank_factor, -1.0)
		("transcript-len-estimate", 0, "", transcript_len_estimate, 1.0)
		("no-traceback", 0, "", disable_traceback)
		("family-counts", 0, "", family_counts_file)
		("radix-cluster-buffered", 0, "", radix_cluster_buffered)
		("join-split-size", 0, "", join_split_size, 100000u)
		("join-split-key-len", 0, "", join_split_key_len, 17u)
		("radix-bits", 0, "", radix_bits, 8u)
		("join-ht-factor", 0, "", join_ht_factor, 1.3)
		("sort-join", 0, "", sort_join)
		("simple-freq", 0, "", simple_freq)
		("freq-treshold", 0, "", freq_treshold)
		("filter-locus", 0, "", filter_locus)
		("use-dataset-field", 0, "", use_dataset_field)
		("store-query-quality", 0, "", store_query_quality)
		("swipe-chunk-size", 0, "", swipe_chunk_size, 256u)
		("query-parallel-limit", 0, "", query_parallel_limit, 1000000u)
		("hard-masked", 0, "", hardmasked)
		("cbs-window", 0, "", cbs_window, 40)
		("no-unlink", 0, "", no_unlink)
		("no-dict", 0, "", no_dict)
		("swipe", 0, "", swipe_all)
		("upgma-edge-limit", 0, "", upgma_edge_limit, (uint64_t)10000000)
		("tree", 0, "", tree_file)
		("upgma-dist", 0, "", upgma_dist)
		("upgma-input", 0, "", upgma_input)
		("log-extend", 0, "", log_extend)
		("chaining-maxgap", 0, "", chaining_maxgap, 2000)
		("tantan-maxRepeatOffset", 0, "maximum tandem repeat period to consider (50)", tantan_maxRepeatOffset, 15)
		("tantan-ungapped", 0, "use tantan masking in ungapped mode", tantan_ungapped)
		("family-map", 0, "", family_map)
		("family-map-query", 0, "", family_map_query)
		("chaining-range-cover", 0, "", chaining_range_cover, (size_t)8)
		("index-mode", 0, "index mode (0=4x12, 1=16x9)", index_mode)
		("no-swipe-realign", 0, "", no_swipe_realign)
		("cut-bar", 0, "", cut_bar)
		("bootstrap", 0, "", bootstrap)
		("chaining-maxnodes", 0, "", chaining_maxnodes)
		("cutoff-score-8bit", 0, "", cutoff_score_8bit, 240)
		("min-band-overlap", 0, "", min_band_overlap, 0.2)
		("min-realign-overhang", 0, "", min_realign_overhang, 30)
		("beta", 0, "", beta)
		("ungapped-window", 0, "", ungapped_window, 48)
		("gapped-filter-diag-score", 0, "", gapped_filter_diag_score, 20)
		("gapped-filter-score", 0, "", gapped_filter_score, 0.0)
		("gapped-filter-evalue", 0, "", gapped_filter_evalue, 0.0)
		("gapped-filter-evalue2", 0, "", gapped_filter_evalue2, 0.0)
		("gapped-filter-window", 0, "", gapped_filter_window, 200)
		("output-hits", 0, "", output_hits)
		("ungapped-evalue", 0, "", ungapped_evalue)
		("no-logfile", 0, "", no_logfile)
<<<<<<< HEAD
		("no-heartbeat", 0, "", no_heartbeat);

=======
		("no-heartbeat", 0, "", no_heartbeat)
		("band-bin", 0, "", band_bin, 24)
		("col-bin", 0, "", col_bin, 400);
	
>>>>>>> 3e0d1524
	parser.add(general).add(makedb).add(aligner).add(advanced).add(view_options).add(getseq_options).add(hidden_options);
	parser.store(argc, argv, command);

	if (long_reads) {
		query_range_culling = true;
		if (toppercent == 100.0)
			toppercent = 10.0;
		if (frame_shift == 0)
			frame_shift = 15;
	}

	if (check_io) {
		switch (command) {
		case Config::makedb:
			if (database == "")
				throw std::runtime_error("Missing parameter: database file (--db/-d)");
			if (chunk_size != 0.0)
				throw std::runtime_error("Invalid option: --block-size/-b. Block size is set for the alignment commands.");
			break;
		case Config::blastp:
		case Config::blastx:
			if (database == "")
				throw std::runtime_error("Missing parameter: database file (--db/-d)");
			if (daa_file.length() > 0) {
				if (output_file.length() > 0)
					throw std::runtime_error("Options --daa and --out cannot be used together.");
				if (output_format.size() > 0 && output_format[0] != "daa")
					throw std::runtime_error("Invalid parameter: --daa/-a. Output file is specified with the --out/-o parameter.");
				output_file = daa_file;
			}
			if (daa_file.length() > 0 || (output_format.size() > 0 && (output_format[0] == "daa" || output_format[0] == "100"))) {
				if (compression != 0)
					throw std::runtime_error("Compression is not supported for DAA format.");
				if (!no_auto_append)
					auto_append_extension(output_file, ".daa");
			}
			break;
		case Config::view:
			if (daa_file == "")
				throw std::runtime_error("Missing parameter: DAA file (--daa/-a)");
		default:
			;
		}

		switch (command) {
		case Config::dbinfo:
			if (database == "")
				throw std::runtime_error("Missing parameter: database file (--db/-d)");
		}
	}

	if (hit_cap != 0)
		throw std::runtime_error("Deprecated parameter: --max-hits/-C.");

	if (debug_log)
		verbosity = 3;
	else if (quiet)
		verbosity = 0;
	else if (verbose)
		verbosity = 2;
	else if (((command == Config::view || command == blastx || command == blastp) && output_file == "")
		|| command == Config::version || command == getseq || command == fastq2fasta || command == regression_test)
		verbosity = 0;
	else
		verbosity = 1;

	switch (verbosity) {
	case 0:
		message_stream = Message_stream(false);
		break;
	case 3:
		log_stream = Message_stream(true, !config.no_logfile);
		verbose_stream = Message_stream(true, !config.no_logfile);
		message_stream = Message_stream(true, !config.no_logfile);
		break;
	case 2:
		verbose_stream = Message_stream();
	default:
		;
	}

	invocation = join(" ", vector<string>(&argv[0], &argv[argc]));
	log_stream << invocation << endl;

	if (!no_auto_append) {
		if (command == Config::makedb)
			auto_append_extension(database, ".dmnd");
		else
			auto_append_extension_if_exists(database, ".dmnd");
		if (command == Config::view)
			auto_append_extension(daa_file, ".daa");
		if (compression == 1)
			auto_append_extension(output_file, ".gz");
	}

	if (verbosity >= 1 || command == regression_test) {
		ostream &header_out = command == Config::help ? cout : cerr;
		header_out << Const::program_name << " v" << Const::version_string << "." << (unsigned)Const::build_version << " (C) Max Planck Society for the Advancement of Science" << endl;
		header_out << "Documentation, support and updates available at http://www.diamondsearch.org" << endl << endl;
	}
	log_stream << Const::program_name << " v" << Const::version_string << "." << (unsigned)Const::build_version << endl;
#ifndef NDEBUG
	verbose_stream << "Assertions enabled." << endl;
#endif
	set_option(threads_, std::thread::hardware_concurrency());

	switch (command) {
	case Config::makedb:
	case Config::blastp:
	case Config::blastx:
	case Config::view:
	case Config::cluster:
	case Config::regression_test:
	case Config::compute_medoids:
		message_stream << "#CPU threads: " << threads_ << endl;
	default:
		;
	}

	switch (command) {
	case Config::blastp:
	case Config::blastx:
	case Config::benchmark:
	case Config::model_sim:
	case Config::opt:
	case Config::mask:
	case Config::makedb:
	case Config::cluster:
	case Config::regression_test:
	case Config::compute_medoids:
		if (frame_shift != 0 && command == Config::blastp)
			throw std::runtime_error("Frameshift alignments are only supported for translated searches.");
		if (query_range_culling && frame_shift == 0)
			throw std::runtime_error("Query range culling is only supported in frameshift alignment mode (option -F).");
		if (matrix_file == "")
			score_matrix = Score_matrix(to_upper_case(matrix), gap_open, gap_extend, frame_shift, stop_match_score);
		else {
			if (lambda == 0 || K == 0)
				throw std::runtime_error("Custom scoring matrices require setting the --lambda and --K options.");
			if (gap_open == -1 || gap_extend == -1)
				throw std::runtime_error("Custom scoring matrices require setting the --gapopen and --gapextend options.");
			score_matrix = Score_matrix(matrix_file, lambda, K, gap_open, gap_extend);
		}
		message_stream << "Scoring parameters: " << score_matrix << endl;
		if (masking == 1)
			Masking::instance = unique_ptr<Masking>(new Masking(score_matrix));
	}

	if (command == Config::blastp || command == Config::blastx || command == Config::benchmark || command == Config::model_sim || command == Config::opt
		|| command == Config::mask || command == Config::cluster || command == Config::compute_medoids || command == Config::regression_test) {
		if (tmpdir == "")
			tmpdir = extract_dir(output_file);

		init_cbs();
		raw_ungapped_xdrop = score_matrix.rawscore(ungapped_xdrop);
		verbose_stream << "CPU features detected: " << SIMD::features() << endl;
	}

	Translator::init(query_gencode);

	if (command == blastx)
		input_value_traits = nucleotide_traits;

	if (command == help)
		parser.print_help();

	if (query_strands != "both" && query_strands != "minus" && query_strands != "plus")
		throw std::runtime_error("Invalid value for parameter --strand");

	if (unfmt == "fastq" || alfmt == "fastq")
		store_query_quality = true;
	if (!aligned_file.empty())
		log_stream << "Aligned file format: " << alfmt << endl;

	/*log_stream << "sizeof(hit)=" << sizeof(hit) << " sizeof(packed_uint40_t)=" << sizeof(packed_uint40_t)
		<< " sizeof(sorted_list::entry)=" << sizeof(sorted_list::entry) << endl;*/

	if (swipe_all) {
		algo = double_indexed;
	}

	use_lazy_dict = false;

	if (query_range_culling && taxon_k != 0)
		throw std::runtime_error("--taxon-k is not supported for --range-culling mode.");

<<<<<<< HEAD
	if (parallel_tmpdir == "") {
		parallel_tmpdir = tmpdir;
	} else {
		if (multiprocessing) {
			char * env_str = std::getenv("SLURM_JOBID");
			if (env_str) {
				parallel_tmpdir = join_path(parallel_tmpdir, "diamond_job_"+string(env_str));
			}
			errno = 0;
			int s = mkdir(parallel_tmpdir.c_str(), 00770);
			if (s != 0) {
				if (errno == EEXIST) {
					// directory did already exist
				} else {
					throw(std::runtime_error("could not create parallel temporary directory " + parallel_tmpdir));
				}
			}
		}
	}

	if (fast_stage2 && (lowmem != 1))
		throw std::runtime_error("--fast-stage2 needs -c1.");
=======
	if (beta && (lowmem != 1))
		throw std::runtime_error("--beta needs -c1.");
>>>>>>> 3e0d1524

	if (multiprocessing) {
	}


	log_stream << "MAX_SHAPE_LEN=" << MAX_SHAPE_LEN;
#ifdef SEQ_MASK
	log_stream << " SEQ_MASK";
#endif
#ifdef STRICT_BAND
	log_stream << " STRICT_BAND";
#endif
	log_stream << endl;
}<|MERGE_RESOLUTION|>--- conflicted
+++ resolved
@@ -327,15 +327,10 @@
 		("output-hits", 0, "", output_hits)
 		("ungapped-evalue", 0, "", ungapped_evalue)
 		("no-logfile", 0, "", no_logfile)
-<<<<<<< HEAD
-		("no-heartbeat", 0, "", no_heartbeat);
-
-=======
 		("no-heartbeat", 0, "", no_heartbeat)
 		("band-bin", 0, "", band_bin, 24)
 		("col-bin", 0, "", col_bin, 400);
-	
->>>>>>> 3e0d1524
+
 	parser.add(general).add(makedb).add(aligner).add(advanced).add(view_options).add(getseq_options).add(hidden_options);
 	parser.store(argc, argv, command);
 
@@ -522,7 +517,6 @@
 	if (query_range_culling && taxon_k != 0)
 		throw std::runtime_error("--taxon-k is not supported for --range-culling mode.");
 
-<<<<<<< HEAD
 	if (parallel_tmpdir == "") {
 		parallel_tmpdir = tmpdir;
 	} else {
@@ -543,12 +537,8 @@
 		}
 	}
 
-	if (fast_stage2 && (lowmem != 1))
-		throw std::runtime_error("--fast-stage2 needs -c1.");
-=======
 	if (beta && (lowmem != 1))
 		throw std::runtime_error("--beta needs -c1.");
->>>>>>> 3e0d1524
 
 	if (multiprocessing) {
 	}
