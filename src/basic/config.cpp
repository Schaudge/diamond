--- conflicted
+++ resolved
@@ -371,14 +371,9 @@
 		("raw", 0, "", raw)
 		("ultra-sensitive", 0, "", mode_ultra_sensitive)
 		("chaining-len-cap", 0, "", chaining_len_cap, 2.0)
-<<<<<<< HEAD
-		("chaining-min-nodes", 0, "", chaining_min_nodes, (size_t)200);
-
-=======
 		("chaining-min-nodes", 0, "", chaining_min_nodes, (size_t)200)
 		("fast-tsv", 0, "", fast_tsv);
-	
->>>>>>> 71d070ca
+
 	parser.add(general).add(makedb).add(cluster).add(aligner).add(advanced).add(view_options).add(getseq_options).add(hidden_options).add(deprecated_options);
 	parser.store(argc, argv, command);
 
