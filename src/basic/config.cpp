--- conflicted
+++ resolved
@@ -311,11 +311,8 @@
 		("query-parallel-limit", 0, "", query_parallel_limit, 3000000u)
 		("target-indexed", 0, "", target_indexed)
 		("mmap-target-index", 0, "", mmap_target_index)
-<<<<<<< HEAD
+		("save-target-index", 0, "", save_target_index)
 		("log-evalue-scale", 0, "", log_evalue_scale, 1.0/std::log(2.0));
-=======
-		("save-target-index", 0, "", save_target_index);
->>>>>>> d598204d
 
 	Options_group view_options("View options");
 	view_options.add()
