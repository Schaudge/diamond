--- conflicted
+++ resolved
@@ -228,14 +228,9 @@
 	bool fast_tsv;
 	unsigned target_parallel_verbosity;
 	double memory_limit;
-<<<<<<< HEAD
+	size_t global_ranking_targets;
+
 	
-=======
-	bool stat_traceback;
-	bool vector_traceback;
-	size_t global_ranking_targets;
-
->>>>>>> f1f56540
 	Sensitivity sensitivity;
 	TracebackMode traceback_mode;
 
