--- conflicted
+++ resolved
@@ -30,12 +30,9 @@
 #include "../dp/dp.h"
 #include "../util/log_stream.h"
 #include "../data/reference.h"
-<<<<<<< HEAD
-=======
 #include "../util/system.h"
 #include "culling.h"
 #include "../util/util.h"
->>>>>>> c7dc9520
 
 using std::vector;
 using std::list;
@@ -130,33 +127,6 @@
 	}
 
 	const int source_query_len = align_mode.query_translated ? (int)query_source_seqs::get()[query_id].length() : (int)query_seqs::get()[query_id].length();
-<<<<<<< HEAD
-
-	timer.go("Loading seed hits");
-	thread_local FlatArray<SeedHit> seed_hits, seed_hits_chunk;
-	thread_local vector<uint32_t> target_block_ids, target_block_ids_chunk;
-	thread_local vector<TargetScore> target_scores;
-	load_hits(begin, end, seed_hits, target_block_ids, target_scores);
-	stat.inc(Statistics::TARGET_HITS0, target_block_ids.size());
-	stat.inc(Statistics::TIME_LOAD_HIT_TARGETS, timer.microseconds());
-	timer.finish();
-
-	if (config.ext_chunk_size > 0) {
-		timer.go("Sorting targets by score");
-		std::sort(target_scores.begin(), target_scores.end());
-		stat.inc(Statistics::TIME_SORT_TARGETS_BY_SCORE, timer.microseconds());
-		timer.finish();
-	}
-
-	const size_t chunk_size = config.ext_chunk_size > 0 ? config.ext_chunk_size : target_block_ids.size();
-	vector<Target> aligned_targets;
-	for (vector<TargetScore>::const_iterator i = target_scores.cbegin(); i < target_scores.cend(); i += chunk_size) {
-		seed_hits_chunk.clear();
-		target_block_ids_chunk.clear();
-		const vector<TargetScore>::const_iterator end = std::min(i + chunk_size, target_scores.cend());
-		const size_t chunk_size = (size_t)(end - i);
-		const bool multi_chunk = chunk_size < target_scores.size();
-=======
 	const int relaxed_cutoff = score_matrix.rawscore(config.min_bit_score == 0.0
 		? score_matrix.bitscore(config.max_evalue * config.relaxed_evalue_factor, (unsigned)query_seq[0].length())
 		: config.min_bit_score);
@@ -183,10 +153,9 @@
 		const bool multi_chunk = current_chunk_size < target_scores.size();
 		if (config.query_memory && memory->ranking_failed_count(query_id) >= chunk_size && memory->ranking_low_score(query_id) >= i0->score)
 			break;
->>>>>>> c7dc9520
 
 		if (multi_chunk) {
-			for (vector<TargetScore>::const_iterator j = i; j < end; ++j) {
+			for (vector<TargetScore>::const_iterator j = i0; j < i1; ++j) {
 				target_block_ids_chunk.push_back(target_block_ids[j->target]);
 				seed_hits_chunk.push_back(seed_hits.begin(j->target), seed_hits.end(j->target));
 			}
@@ -205,12 +174,6 @@
 		if (multi_chunk)
 			new_hits = append_hits(aligned_targets, v.begin(), v.end(), chunk_size, source_query_len, query_title, query_seq.front());
 		else
-<<<<<<< HEAD
-			aligned_targets = std::move(v);
-
-		if ((double)v.size() / chunk_size < config.ext_min_yield)
-			break;
-=======
 			aligned_targets = TLS_FIX_S390X_MOVE(v);
 
 		if (n == 0 || !new_hits) {
@@ -225,7 +188,6 @@
 
 		i0 = i1;
 		i1 = std::min(i1 + std::min(chunk_size, MAX_CHUNK_SIZE), target_scores.cend());
->>>>>>> c7dc9520
 	}
 
 	if (config.swipe_all)
