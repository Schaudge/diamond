/****
DIAMOND protein aligner
Copyright (C) 2013-2018 Benjamin Buchfink <buchfink@gmail.com>

This program is free software: you can redistribute it and/or modify
it under the terms of the GNU General Public License as published by
the Free Software Foundation, either version 3 of the License, or
(at your option) any later version.

This program is distributed in the hope that it will be useful,
but WITHOUT ANY WARRANTY; without even the implied warranty of
MERCHANTABILITY or FITNESS FOR A PARTICULAR PURPOSE.  See the
GNU General Public License for more details.

You should have received a copy of the GNU General Public License
along with this program.  If not, see <http://www.gnu.org/licenses/>.
****/

#include <iostream>
#include <limits.h>
#include <algorithm>
#include "../data/taxonomy.h"
#include "output_format.h"
#include "../data/reference.h"
#include "../util/escape_sequences.h"

using namespace std;

unique_ptr<Output_format> output_format;

void Output_format::print_title(TextBuffer &buf, const char *id, bool full_titles, bool all_titles, const char *separator, const EscapeSequences *esc)
{
	if (!all_titles) {
		print_escaped_until(buf, id, full_titles ? "\1" : Const::id_delimiters, esc);
		return;
	}
	if (strchr(id, '\1') == 0) {
		print_escaped_until(buf, id, full_titles ? "\1" : Const::id_delimiters, esc);
		return;
	}
	const vector<string> t(tokenize(id, "\1"));
	vector<string>::const_iterator i = t.begin();
	for (; i < t.end() - 1; ++i) {
		if (full_titles) {
			print_escaped(buf, *i, esc);
			buf << separator;
		}
		else {
			print_escaped_until(buf, i->c_str(), Const::id_delimiters, esc);
			buf << ";";
		}
	}
	if (full_titles)
		print_escaped(buf, *i, esc);
	else
		print_escaped_until(buf, i->c_str(), Const::id_delimiters, esc);
}

void print_hsp(Hsp &hsp, const TranslatedSequence &query)
{
	TextBuffer buf;
	Pairwise_format().print_match(Hsp_context(hsp, 0, query, "", 0, 0, "", 0, 0, 0, sequence()), Metadata(), buf);
	buf << '\0';
	cout << buf.get_begin() << endl;
}

Output_format* get_output_format()
{
	const vector<string> &f = config.output_format;
	if (f.size() == 0) {
		if (config.daa_file == "" || config.command == Config::view)
			return new Blast_tab_format;
		else if ((config.command == Config::blastp || config.command == Config::blastx) && config.daa_file.length() > 0)
			return new DAA_format();
	}
	if (f[0] == "tab" || f[0] == "6")
		return new Blast_tab_format;
	else if (f[0] == "sam" || f[0] == "101")
		return new Sam_format;
	else if (f[0] == "xml" || f[0] == "5")
		return new XML_format;
	else if (f[0] == "daa" || f[0] == "100")
		return new DAA_format;
	else if (f[0] == "0")
		return new Pairwise_format;
	else if (f[0] == "null")
		return new Null_format;
	else if (f[0] == "102")
		return new Taxon_format;
	else if (f[0] == "paf" || f[0] == "103")
		return new PAF_format;
	else if (f[0] == "bin1")
		return new Bin1_format;
	else if (f[0] == "clus")
		return new Clustering_format(&f[1]);
	else
<<<<<<< HEAD
		throw std::runtime_error("Invalid output format: " + join(" ", f) + "\nAllowed values: 0,5,xml,6,tab,100,daa,101,sam,102,103,paf");
=======
		throw std::runtime_error("Invalid output format: " + f[0] + "\nAllowed values: 0,5,xml,6,tab,100,daa,101,sam,102,103,paf");
>>>>>>> 7c526e0d
}

void init_output(bool have_taxon_id_lists, bool have_taxon_nodes, bool have_taxon_scientific_names)
{
	output_format = unique_ptr<Output_format>(get_output_format());
	if(config.command == Config::view && (output_format->needs_taxon_id_lists || output_format->needs_taxon_nodes || output_format->needs_taxon_scientific_names))
		throw runtime_error("Taxonomy features are not supported for the DAA format.");
	if (output_format->needs_taxon_id_lists && !have_taxon_id_lists)
		throw runtime_error("Output format requires taxonomy mapping information built into the database (use --taxonmap parameter for the makedb command).");
	if (output_format->needs_taxon_nodes && !have_taxon_nodes)
		throw runtime_error("Output format requires taxonomy nodes information built into the database (use --taxonnodes parameter for the makedb command).");
	if (output_format->needs_taxon_scientific_names && !have_taxon_scientific_names)
		throw runtime_error("Output format requires taxonomy names information built into the database (use --taxonnames parameter for the makedb command).");
	if (*output_format == Output_format::daa && config.multiprocessing)
		throw std::runtime_error("The DAA format is not supported in multiprocessing mode.");
	if (*output_format == Output_format::taxon && config.toppercent == 100.0 && config.min_bit_score == 0.0)
		config.toppercent = 10.0;
	if (config.toppercent == 100.0) {
		message_stream << "#Target sequences to report alignments for: ";
		if (config.max_alignments == 0) {
			config.max_alignments = std::numeric_limits<size_t>::max();
			message_stream << "unlimited" << endl;
		}
		else
			message_stream << config.max_alignments << endl;
	}
	else
		message_stream << "Percentage range of top alignment score to report hits: " << config.toppercent << endl;
	if (config.traceback_mode == TracebackMode::NONE)
		config.traceback_mode = TracebackMode::VECTOR;
	log_stream << "Traceback mode: " << (int)config.traceback_mode << endl;
	log_stream << "Format options: transcript=" << output_format->needs_transcript << " stats=" << output_format->needs_stats << endl;
}

void Bin1_format::print_query_intro(size_t query_num, const char *query_name, unsigned query_len, TextBuffer &out, bool unaligned) const {
	out.write(std::numeric_limits<uint32_t>::max());
	out.write((uint32_t)query_num);
}

void Bin1_format::print_match(const Hsp_context& r, const Metadata &metadata, TextBuffer &out) {
	if (r.query_id < r.subject_id) {
		out.write((uint32_t)r.subject_id);
		out.write(r.bit_score() / std::max((unsigned)r.query.source().length(), r.subject_len));
	}
}
<|MERGE_RESOLUTION|>--- conflicted
+++ resolved
@@ -94,11 +94,7 @@
 	else if (f[0] == "clus")
 		return new Clustering_format(&f[1]);
 	else
-<<<<<<< HEAD
-		throw std::runtime_error("Invalid output format: " + join(" ", f) + "\nAllowed values: 0,5,xml,6,tab,100,daa,101,sam,102,103,paf");
-=======
 		throw std::runtime_error("Invalid output format: " + f[0] + "\nAllowed values: 0,5,xml,6,tab,100,daa,101,sam,102,103,paf");
->>>>>>> 7c526e0d
 }
 
 void init_output(bool have_taxon_id_lists, bool have_taxon_nodes, bool have_taxon_scientific_names)
