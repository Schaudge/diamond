/****
DIAMOND protein aligner
Copyright (C) 2013-2018 Benjamin Buchfink <buchfink@gmail.com>

This program is free software: you can redistribute it and/or modify
it under the terms of the GNU General Public License as published by
the Free Software Foundation, either version 3 of the License, or
(at your option) any later version.

This program is distributed in the hope that it will be useful,
but WITHOUT ANY WARRANTY; without even the implied warranty of
MERCHANTABILITY or FITNESS FOR A PARTICULAR PURPOSE.  See the
GNU General Public License for more details.

You should have received a copy of the GNU General Public License
along with this program.  If not, see <http://www.gnu.org/licenses/>.
****/

#include <iostream>
#include <limits.h>
#include <algorithm>
#include "../data/taxonomy.h"
#include "output_format.h"
#include "../data/reference.h"
#include "../util/escape_sequences.h"

using namespace std;

unique_ptr<Output_format> output_format;

void Output_format::print_title(TextBuffer &buf, const char *id, bool full_titles, bool all_titles, const char *separator, const EscapeSequences *esc)
{
	if (!all_titles) {
		print_escaped_until(buf, id, full_titles ? "\1" : Const::id_delimiters, esc);
		return;
	}
	if (strchr(id, '\1') == 0) {
		print_escaped_until(buf, id, full_titles ? "\1" : Const::id_delimiters, esc);
		return;
	}
	const vector<string> t(tokenize(id, "\1"));
	vector<string>::const_iterator i = t.begin();
	for (; i < t.end() - 1; ++i) {
		if (full_titles) {
			print_escaped(buf, *i, esc);
			buf << separator;
		}
		else {
			print_escaped_until(buf, i->c_str(), Const::id_delimiters, esc);
			buf << ";";
		}
	}
	if (full_titles)
		print_escaped(buf, *i, esc);
	else
		print_escaped_until(buf, i->c_str(), Const::id_delimiters, esc);
}

void print_hsp(Hsp &hsp, const TranslatedSequence &query)
{
	TextBuffer buf;
	Pairwise_format().print_match(Hsp_context(hsp, 0, query, "", 0, 0, "", 0, 0, 0, sequence()), Metadata(), buf);
	buf << '\0';
	cout << buf.get_begin() << endl;
}

Output_format* get_output_format()
{
	const vector<string> &f = config.output_format;
	if (f.size() == 0) {
		if (config.daa_file == "" || config.command == Config::view)
			return new Blast_tab_format;
		else if ((config.command == Config::blastp || config.command == Config::blastx) && config.daa_file.length() > 0)
			return new DAA_format();
	}
	if (f[0] == "tab" || f[0] == "6")
		return new Blast_tab_format;
	else if (f[0] == "sam" || f[0] == "101")
		return new Sam_format;
	else if (f[0] == "xml" || f[0] == "5")
		return new XML_format;
	else if (f[0] == "daa" || f[0] == "100")
		return new DAA_format;
	else if (f[0] == "0")
		return new Pairwise_format;
	else if (f[0] == "null")
		return new Null_format;
	else if (f[0] == "102")
		return new Taxon_format;
	else if (f[0] == "paf" || f[0] == "103")
		return new PAF_format;
	else if (f[0] == "bin1")
		return new Bin1_format;
	else if (f[0] == "clus")
		return new Clustering_format(&f[1]);
	else
		throw std::runtime_error("Invalid output format. Allowed values: 0,5,6,100,101,102");
}

void init_output(bool have_taxon_id_lists, bool have_taxon_nodes, bool have_taxon_scientific_names)
{
	output_format = unique_ptr<Output_format>(get_output_format());
	if(config.command == Config::view && (output_format->needs_taxon_id_lists || output_format->needs_taxon_nodes || output_format->needs_taxon_scientific_names))
		throw runtime_error("Taxonomy features are not supported for the DAA format.");
	if (output_format->needs_taxon_id_lists && !have_taxon_id_lists)
		throw runtime_error("Output format requires taxonomy mapping information built into the database (use --taxonmap parameter for the makedb command).");
	if (output_format->needs_taxon_nodes && !have_taxon_nodes)
		throw runtime_error("Output format requires taxonomy nodes information built into the database (use --taxonnodes parameter for the makedb command).");
	if (output_format->needs_taxon_scientific_names && !have_taxon_scientific_names)
		throw runtime_error("Output format requires taxonomy names information built into the database (use --taxonnames parameter for the makedb command).");
	if (*output_format == Output_format::taxon && config.toppercent == 100.0 && config.min_bit_score == 0.0)
		config.toppercent = 10.0;
	if (config.toppercent == 100.0) {
		message_stream << "#Target sequences to report alignments for: ";
		if (config.max_alignments == 0) {
			config.max_alignments = std::numeric_limits<uint64_t>::max();
			message_stream << "unlimited" << endl;
		}
		else
			message_stream << config.max_alignments << endl;
	}
	else
		message_stream << "Percentage range of top alignment score to report hits: " << config.toppercent << endl;
<<<<<<< HEAD
	if (config.traceback_mode == TracebackMode::NONE)
		config.traceback_mode = TracebackMode::VECTOR;
	log_stream << "Traceback mode: " << (int)config.traceback_mode << endl;
=======
	log_stream << "Format options: transcript=" << output_format->needs_transcript << " stats=" << output_format->needs_stats << endl;
	log_stream << "Computing alignment tracebacks: " << !config.disable_traceback << endl;
>>>>>>> f1f56540
}

void Bin1_format::print_query_intro(size_t query_num, const char *query_name, unsigned query_len, TextBuffer &out, bool unaligned) const {
	out.write(std::numeric_limits<uint32_t>::max());
	out.write((uint32_t)query_num);
}

void Bin1_format::print_match(const Hsp_context& r, const Metadata &metadata, TextBuffer &out) {
	if (r.query_id < r.subject_id) {
		out.write((uint32_t)r.subject_id);
		out.write(r.bit_score() / std::max((unsigned)r.query.source().length(), r.subject_len));
	}
}
<|MERGE_RESOLUTION|>--- conflicted
+++ resolved
@@ -121,14 +121,10 @@
 	}
 	else
 		message_stream << "Percentage range of top alignment score to report hits: " << config.toppercent << endl;
-<<<<<<< HEAD
 	if (config.traceback_mode == TracebackMode::NONE)
 		config.traceback_mode = TracebackMode::VECTOR;
 	log_stream << "Traceback mode: " << (int)config.traceback_mode << endl;
-=======
 	log_stream << "Format options: transcript=" << output_format->needs_transcript << " stats=" << output_format->needs_stats << endl;
-	log_stream << "Computing alignment tracebacks: " << !config.disable_traceback << endl;
->>>>>>> f1f56540
 }
 
 void Bin1_format::print_query_intro(size_t query_num, const char *query_name, unsigned query_len, TextBuffer &out, bool unaligned) const {
