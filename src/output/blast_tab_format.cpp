/****
DIAMOND protein aligner
Copyright (C) 2013-2018 Benjamin Buchfink <buchfink@gmail.com>

This program is free software: you can redistribute it and/or modify
it under the terms of the GNU General Public License as published by
the Free Software Foundation, either version 3 of the License, or
(at your option) any later version.

This program is distributed in the hope that it will be useful,
but WITHOUT ANY WARRANTY; without even the implied warranty of
MERCHANTABILITY or FITNESS FOR A PARTICULAR PURPOSE.  See the
GNU General Public License for more details.

You should have received a copy of the GNU General Public License
along with this program.  If not, see <http://www.gnu.org/licenses/>.
****/

#include <sstream>
#include <set>
#include <numeric>
#include <string.h>
#include <algorithm>
#include "../basic/match.h"
#include "output_format.h"
#include "../data/taxonomy.h"
#include "../data/queries.h"

using namespace std;

const vector<OutputField> Blast_tab_format::field_def = {
{ "qseqid", "Query ID", false, false },		// 0 means Query Seq - id
{ "qgi", "qgi", false, false },			// 1 means Query GI
{ "qacc", "qacc", false, false },			// 2 means Query accesion
{ "qaccver", "qaccver", false, false },		// 3 means Query accesion.version
{ "qlen", "Query length", false, false },			// 4 means Query sequence length
{ "sseqid",	"Subject ID", false, false },	// 5 means Subject Seq - id
{ "sallseqid", "Subject IDs", false, false },	// 6 means All subject Seq - id(s), separated by a ';'
{ "sgi", "sgi", false, false },			// 7 means Subject GI
{ "sallgi", "sallgi", false, false },		// 8 means All subject GIs
{ "sacc", "sacc", false, false },			// 9 means Subject accession
{ "saccver", "saccver", false, false },		// 10 means Subject accession.version
{ "sallacc", "sallacc", false, false },		// 11 means All subject accessions
{ "slen", "Subject length", false, false },			// 12 means Subject sequence length
{ "qstart", "Start of alignment in query", false, true },		// 13 means Start of alignment in query
{ "qend", "End of alignment in query", false, true },			// 14 means End of alignment in query
{ "sstart", "Start of alignment in subject", false, true },		// 15 means Start of alignment in subject
{ "send", "End of alignment in subject", false, true },			// 16 means End of alignment in subject
{ "qseq", "Aligned part of query sequence", false, true },			// 17 means Aligned part of query sequence
{ "sseq", "Aligned part of subject sequence", true, false },			// 18 means Aligned part of subject sequence
{ "evalue", "Expected value", false, false },		// 19 means Expect value
{ "bitscore", "Bit score", false, false },		// 20 means Bit score
{ "score", "Raw score", false, false },		// 21 means Raw score
{ "length", "Alignment length", false, true },		// 22 means Alignment length
{ "pident", "Percentage of identical matches", false, true },		// 23 means Percentage of identical matches
{ "nident", "Number of identical matches", false, true },		// 24 means Number of identical matches
{ "mismatch", "Number of mismatches", false, true },		// 25 means Number of mismatches
{ "positive", "Number of positive-scoring matches", false, true },		// 26 means Number of positive - scoring matches
{ "gapopen", "Number of gap openings", false, true },		// 27 means Number of gap openings
{ "gaps", "Total number of gaps", false, true },			// 28 means Total number of gaps
{ "ppos", "Percentage of positive-scoring matches", false, true },			// 29 means Percentage of positive - scoring matches
{ "frames", "frames", false, false },		// 30 means Query and subject frames separated by a '/'
{ "qframe", "Query frame", false, false },		// 31 means Query frame
{ "sframe", "sframe", false, false },		// 32 means Subject frame
{ "btop", "Blast traceback operations", true, false },			// 33 means Blast traceback operations(BTOP)
{ "staxids", "Subject Taxonomy IDs", false, false },		// 34 means unique Subject Taxonomy ID(s), separated by a ';'	(in numerical order)
{ "sscinames", "Subject scientific names", false, false },	// 35 means unique Subject Scientific Name(s), separated by a ';'
{ "scomnames", "scomnames", false, false },	// 36 means unique Subject Common Name(s), separated by a ';'
{ "sblastnames", "sblastnames", false, false },	// 37 means unique Subject Blast Name(s), separated by a ';'	(in alphabetical order)
{ "sskingdoms",	"Subject super kingdoms", false, false }, // 38 means unique Subject Super Kingdom(s), separated by a ';'	(in alphabetical order)
{ "stitle", "Subject title", false, false },		// 39 means Subject Title
{ "salltitles", "Subject titles", false, false },	// 40 means All Subject Title(s), separated by a '<>'
{ "sstrand", "sstrand", false, false },		// 41 means Subject Strand
{ "qcovs", "qcovs", false, true },		// 42 means Query Coverage Per Subject
{ "qcovhsp", "Query coverage per HSP", false, true },		// 43 means Query Coverage Per HSP
{ "qcovus", "qcovus", false, true },		// 44 means Query Coverage Per Unique Subject(blastn only)
{ "qtitle", "Query title", false, false },		// 45 means Query title
{ "swdiff", "swdiff", false, false },		// 46
{ "time", "time", false, false }, 		// 47
{ "full_sseq", "Subject sequence", false, false },	// 48
{ "qqual", "Aligned part of query quality values", false, true },		// 49
{ "qnum", "qnum", false, false },			// 50
{ "snum", "snum", false, false },			// 51
{ "scovhsp", "Subject coverage per HSP", false, true },		// 52
{ "full_qqual", "Query quality values", false, false},	// 53
{ "full_qseq", "Query sequence", false, false },	// 54
{ "qseq_gapped", "Query sequence with gaps", true, false },  // 55
{ "sseq_gapped", "Subject sequence with gaps", true, false },	// 56
{ "qstrand", "Query strand", false, false },		// 57
{ "cigar", "CIGAR", true, false },		// 58
{ "skingdoms", "Subject kingdoms", false, false },	// 59
{ "sphylums", "Subject phylums", false, false },		// 60
{ "ungapped_score", "Ungapped score", false, false }	// 61
};

Blast_tab_format::Blast_tab_format() :
	Output_format(blast_tab)
{
	static const unsigned stdf[] = { 0, 5, 23, 22, 25, 27, 13, 14, 15, 16, 19, 20 };
	const vector<string> &f = config.output_format;
	if (f.size() <= 1) {
		fields = vector<unsigned>(stdf, stdf + 12);
		needs_transcript = false;
		needs_stats = true;
		return;
	}
	needs_transcript = false;
	needs_stats = false;
	for (vector<string>::const_iterator i = f.begin() + 1; i != f.end(); ++i) {
		auto it = std::find_if(field_def.begin(), field_def.end(), [i](const OutputField &f) {return f.key == *i; });
		if(it == field_def.end())
			throw std::runtime_error(string("Invalid output field: ") + *i);
		const auto j = it - field_def.begin();
		if (j == 34)
			needs_taxon_id_lists = true;
		if (j == 35 || j == 38 || j == 59 || j == 60) {
			needs_taxon_scientific_names = true;
			needs_taxon_id_lists = true;
		}
		if (j == 38 || j == 59 || j == 60) {
			needs_taxon_nodes = true;
			needs_taxon_ranks = true;
		}
		fields.push_back(j);
		if (j == 6 || j == 39 || j == 40 || j == 34)
			config.salltitles = true;
		if (j == 48)
			config.use_lazy_dict = true;
		if (j == 49 || j == 53)
			config.store_query_quality = true;
		if (field_def[j].need_transcript)
			needs_transcript = true;
		if (field_def[j].need_stats)
			needs_stats = true;
	}
<<<<<<< HEAD
	if (config.traceback_mode == TracebackMode::NONE && config.max_hsps == 1 && !need_traceback && !config.query_range_culling && config.min_id == 0.0 && config.query_cover == 0.0 && config.subject_cover == 0.0)
		config.traceback_mode = TracebackMode::SCORE_ONLY;
=======
	if (config.max_hsps == 1 && !needs_transcript && !needs_stats && !config.query_range_culling && config.min_id == 0.0 && config.query_cover == 0.0 && config.subject_cover == 0.0)
		config.disable_traceback = true;
>>>>>>> f1f56540
}

void print_staxids(TextBuffer &out, unsigned subject_global_id, const Metadata &metadata)
{
	out.print((*metadata.taxon_list)[subject_global_id], ';');
}

template<typename _it>
void print_taxon_names(_it begin, _it end, const Metadata &metadata, TextBuffer &out) {
	if (begin == end) {
		out << "N/A";
		return;
	}
	const vector<string> &names = *metadata.taxonomy_scientific_names;
	for (_it i = begin; i != end; ++i) {
		if (i != begin)
			out << ';';
		if (*i < names.size() && !names[*i].empty())
			out << names[*i];
		else
			out << *i;
	}
}

void Blast_tab_format::print_match(const Hsp_context& r, const Metadata &metadata, TextBuffer &out)
{
	for (vector<unsigned>::const_iterator i = fields.begin(); i != fields.end(); ++i) {
		switch (*i) {
		case 0:
			out.write_until(r.query_name, Const::id_delimiters);
			break;
		case 4:
			out << r.query.source().length();
			break;
		case 5:
			print_title(out, r.subject_name, false, false, "<>");
			break;
		case 6:
			print_title(out, r.subject_name, false, true, "<>");
			break;
		case 12:
			out << r.subject_len;
			break;
		case 13:
			out << r.oriented_query_range().begin_ + 1;
			break;
		case 14:
			out << r.oriented_query_range().end_ + 1;
			break;
		case 15:
			out << r.subject_range().begin_ + 1;
			break;
		case 16:
			out << r.subject_range().end_;
			break;
		case 17:
			r.query.source().print(out, r.query_source_range().begin_, r.query_source_range().end_, input_value_traits);
			break;
		case 18:
		{
			vector<Letter> seq;
			seq.reserve(r.subject_range().length());
			for (Hsp_context::Iterator j = r.begin(); j.good(); ++j)
				if (!(j.op() == op_insertion))
					seq.push_back(j.subject());
			out << sequence(seq);
			break;
		}
		case 19:
			out.print_e(r.evalue());
			break;
		case 20:
			out << r.bit_score();
			break;
		case 21:
			out << r.score();
			break;
		case 22:
			out << r.length();
			break;
		case 23:
			out << (double)r.identities() * 100 / r.length();
			break;
		case 24:
			out << r.identities();
			break;
		case 25:
			out << r.mismatches();
			break;
		case 26:
			out << r.positives();
			break;
		case 27:
			out << r.gap_openings();
			break;
		case 28:
			out << r.gaps();
			break;
		case 29:
			out << (double)r.positives() * 100.0 / r.length();
			break;
		case 31:
			out << r.blast_query_frame();
			break;
		case 33:
		{
			unsigned n_matches = 0;
			for (Hsp_context::Iterator i = r.begin(); i.good(); ++i) {
				switch (i.op()) {
				case op_match:
					++n_matches;
					break;
				case op_substitution:
				case op_frameshift_forward:
				case op_frameshift_reverse:
					if (n_matches > 0) {
						out << n_matches;
						n_matches = 0;
					}
					out << i.query_char() << i.subject_char();
					break;
				case op_insertion:
					if (n_matches > 0) {
						out << n_matches;
						n_matches = 0;
					}
					out << i.query_char() << '-';
					break;
				case op_deletion:
					if (n_matches > 0) {
						out << n_matches;
						n_matches = 0;
					}
					out << '-' << i.subject_char();
					break;
				}
			}
			if (n_matches > 0)
				out << n_matches;
		}
			break;
		case 34:
			print_staxids(out, r.orig_subject_id, metadata);
			break;
		case 35: {
			const vector<unsigned> tax_id = (*metadata.taxon_list)[r.orig_subject_id];
			print_taxon_names(tax_id.begin(), tax_id.end(), metadata, out);
			break;
		}
		case 38: {
			const set<unsigned> tax_id = metadata.taxon_nodes->rank_taxid((*metadata.taxon_list)[r.orig_subject_id], Rank::superkingdom);
			print_taxon_names(tax_id.begin(), tax_id.end(), metadata, out);
			break;
		}
		case 39:
			print_title(out, r.subject_name, true, false, "<>");
			break;
		case 40:
			print_title(out, r.subject_name, true, true, "<>");
			break;
		case 43:
			out << (double)r.query_source_range().length()*100.0 / r.query.source().length();
			break;
		case 45:
			out << r.query_name;
			break;
		case 46:
			out << r.sw_score() - r.bit_score();
			break;
		case 47:
			out << r.time();
			break;
		case 48:
			out << r.subject_seq;
			break;
		case 49: {
			if (!query_qual) {
				out << '*';
				break;
			}
			const char *q = (*query_qual)[r.query_id];
			if (strlen(q) == 0) {
				out << '*';
				break;
			}
			out << string(q + r.query_source_range().begin_, q + r.query_source_range().end_).c_str();
			break;
		}			
		case 50:
			//out << (blocked_processing ? query_block_to_database_id[r.query_id] : r.query_id);
			out << r.query_id;
			break;
		case 51:
			out << r.orig_subject_id;
			break;
		case 52:
			out << (double)r.subject_range().length() * 100.0 / r.subject_len;
			break;
		case 53:
			out << (query_qual && strlen((*query_qual)[r.query_id]) ? (*query_qual)[r.query_id] : "*");
			break;
		case 54:
			r.query.source().print(out, input_value_traits);
			break;
		case 55:
			for (Hsp_context::Iterator i = r.begin(); i.good(); ++i)
				out << i.query_char();
			break;
		case 56:
			for (Hsp_context::Iterator i = r.begin(); i.good(); ++i)
				out << i.subject_char();
			break;
		case 57:
			if (align_mode.query_translated)
				out << ((r.blast_query_frame() > 0) ? '+' : '-');
			else
				out << '+';
			break;
		case 58:
			print_cigar(r, out);
			break;
		case 59: {
			const set<unsigned> tax_id = metadata.taxon_nodes->rank_taxid((*metadata.taxon_list)[r.orig_subject_id], Rank::kingdom);
			print_taxon_names(tax_id.begin(), tax_id.end(), metadata, out);
			break;
		}
		case 60: {
			const set<unsigned> tax_id = metadata.taxon_nodes->rank_taxid((*metadata.taxon_list)[r.orig_subject_id], Rank::phylum);
			print_taxon_names(tax_id.begin(), tax_id.end(), metadata, out);
			break;
		}
		case 61:
			out << score_matrix.bitscore(r.ungapped_score);
			break;
		default:
			throw std::runtime_error(string("Invalid output field: ") + field_def[*i].key);
		}
		if (i < fields.end() - 1)
			out << '\t';
	}
	out << '\n';
}

void Blast_tab_format::print_query_intro(size_t query_num, const char *query_name, unsigned query_len, TextBuffer &out, bool unaligned) const
{
	if (unaligned && config.report_unaligned == 1) {
		for (vector<unsigned>::const_iterator i = fields.begin(); i != fields.end(); ++i) {
			switch (*i) {
			case 0:
				out.write_until(query_name, Const::id_delimiters);
				break;
			case 4:
				out << query_len;
				break;
			case 5:
			case 6:
			case 17:
			case 18:
			case 33:
			case 35:
			case 38:
			case 39:
			case 40:
			case 48:
			case 49:
			case 55:
			case 56:
			case 57:
			case 59:
			case 60:
				out << '*';
				break;
			case 12:
			case 13:
			case 14:
			case 15:
			case 16:
			case 19:
			case 20:
			case 21:
			case 22:
			case 23:
			case 24:
			case 25:
			case 26:
			case 27:
			case 28:
			case 29:
			case 43:
			case 52:
			case 61:
				out << "-1";
				break;			
			case 31:
			case 34:
				out << '0';
				break;
			case 45:
				out << query_name;
				break;
			case 53:
				out << (query_qual && strlen((*query_qual)[query_num]) ? (*query_qual)[query_num] : "*");
				break;
			case 54:
				(align_mode.query_translated ? query_source_seqs::get()[query_num] : query_seqs::get()[query_num]).print(out, input_value_traits);
				break;
			default:
				throw std::runtime_error(string("Invalid output field: ") + field_def[*i].key);
			}
			if (i < fields.end() - 1)
				out << '\t';			
		}
		out << '\n';
	}
}

void Blast_tab_format::print_header(Consumer &f, int mode, const char *matrix, int gap_open, int gap_extend, double evalue, const char *first_query_name, unsigned first_query_len) const {
	if (!config.output_header)
		return;
	stringstream ss;
	ss << "# DIAMOND v" << Const::version_string << ". http://github.com/bbuchfink/diamond" << endl;
	ss << "# Invocation: " << config.invocation << endl;
	ss << "# Fields: " << join(", ", apply(fields, [](unsigned i) -> string { return string(field_def[i].description); })) << endl;
	const string s(ss.str());
	f.consume(s.data(), s.length());
}<|MERGE_RESOLUTION|>--- conflicted
+++ resolved
@@ -133,13 +133,8 @@
 		if (field_def[j].need_stats)
 			needs_stats = true;
 	}
-<<<<<<< HEAD
-	if (config.traceback_mode == TracebackMode::NONE && config.max_hsps == 1 && !need_traceback && !config.query_range_culling && config.min_id == 0.0 && config.query_cover == 0.0 && config.subject_cover == 0.0)
+	if (config.traceback_mode == TracebackMode::NONE && config.max_hsps == 1 && !needs_transcript && !needs_stats && !config.query_range_culling && config.min_id == 0.0 && config.query_cover == 0.0 && config.subject_cover == 0.0)
 		config.traceback_mode = TracebackMode::SCORE_ONLY;
-=======
-	if (config.max_hsps == 1 && !needs_transcript && !needs_stats && !config.query_range_culling && config.min_id == 0.0 && config.query_cover == 0.0 && config.subject_cover == 0.0)
-		config.disable_traceback = true;
->>>>>>> f1f56540
 }
 
 void print_staxids(TextBuffer &out, unsigned subject_global_id, const Metadata &metadata)
